--- conflicted
+++ resolved
@@ -24,18 +24,11 @@
 desc "Build a file pointing at the database"
 task :default do
   mime_database_path = locate_mime_database
-<<<<<<< HEAD
-  path_rb = File.expand_path("../../../lib/mimemagic/path.rb", __FILE__)
-  open(path_rb, "w") do |f|
-    f.print(<<~SOURCE
-=======
-
   target_dir = "#{ENV.fetch("RUBYARCHDIR")}/mimemagic"
   mkdir_p target_dir
 
   open("#{target_dir}/path.rb", "w") do |f|
-    f.print(%Q{
->>>>>>> 574ae9e4
+    f.print(<<~SOURCE
       class MimeMagic
         DATABASE_PATH="#{mime_database_path}"
       end
